--- conflicted
+++ resolved
@@ -192,11 +192,8 @@
         with open(f"{output_dir}/{filename_root}_{chain_name}.json", "w") as f:
             json.dump(dict(data), f)
 
-<<<<<<< HEAD
-def main(output_dir="../../BIPs/00batched/authorizer", input_file=f"../../BIPs/00batched/authorizer/2023-03-03.json"):
-=======
+
 def main(output_dir="../../BIPs/00batched/authorizer", input_file=f"../../BIPs/00batched/authorizer/{today}.json"):
->>>>>>> 2a00c978
     input_data = load_input_data(input_file)
     action_ids_map = build_action_ids_map(input_data=input_data)
     change_list = generate_change_list(actions_id_map=action_ids_map, ignore_already_set=True)
