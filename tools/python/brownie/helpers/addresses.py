import pandas as pd
from dotmap import DotMap
from web3 import Web3
import requests
import json

try:
    from brownie import chain
except ImportError:
    print(
        "Warning.  Can't load brownie module in addresses.py.  get_registry() assumes mainnet, use get_registry_by_chain_id()")
    chain = DotMap({"id": 1})


def monorepo_addys_by_chain(chain_name):  ## TODO retire
    monorepo_addresses = {}
    response = requests.get(
        f"https://raw.githubusercontent.com/balancer-labs/balancer-v2-monorepo/master/pkg/deployments/addresses/{chain_name}.json")
    data = response.json()
    for address, info in data.items():
        monorepo_addresses[info["name"]] = address
    return monorepo_addresses



ZERO_ADDRESS = "0x0000000000000000000000000000000000000000"
MANAGED_CHAINS = {
    "mainnet": 1,
    "polygon": 137,
    "arbitrum": 42161,
    "optimism": 10,
    "gnosis": 100
}

ADDRESSES_ETH = {
    "zero": "0x0000000000000000000000000000000000000000",
    # the wallets listed here are looped over by scout and checked for all treasury tokens
    "balancer": {
        "multisigs": {
            "lm": "0xc38c5f97B34E175FFd35407fc91a937300E33860",
            "dao": "0x10A19e7eE7d7F8a52822f6817de8ea18204F2e4f",
            "fees": "0x7c68c42De679ffB0f16216154C996C354cF1161B",
            "feeManager": "0xf4A80929163C5179Ca042E1B292F5EFBBE3D89e6",
            "karpatkey": "0x0EFcCBb9E2C09Ea29551879bd9Da32362b32fc89",
            "emergency": "0xA29F61256e948F3FB707b4b3B138C5cCb9EF9888",
            "maxi_ops": "0x166f54F44F271407f24AA1BE415a730035637325",
            "blabs_ops": "0x02f35dA6A02017154367Bc4d47bb6c7D06C7533B"
        },
        "signers": {
            "maxis": {
                "solarcurve": "0x512fce9B07Ce64590849115EE6B32fd40eC0f5F3",
                "zendragon": "0x7c2eA10D3e5922ba3bBBafa39Dc0677353D2AF17",
                "zekraken": "0xafFC70b81D54F229A5F50ec07e2c76D2AAAD07Ae",
                "mikeb": "0xc4591c41e01a7a654B5427f39Bbd1dEe5bD45D1D",
                "xeonus": "0x7019Be4E4eB74cA5F61224FeAf687d2b43998516",
                "danko": "0x200550cAD164E8e0Cb544A9c7Dc5c833122C1438",
                "tritium": "0xcf4fF1e03830D692F52EB094c52A5A6A2181Ab3F"
            }
        },
        "deployers": {
            "solarcurve": "0x6409C2C1aC1B26aaaEF982572efd38412075586D",
            "zendragon": "0x854B004700885A61107B458f11eCC169A019b764",
            "mikeb": "0xc4591c41e01a7a654b5427f39bbd1dee5bd45d1d",
            "tritium": "0x53a806789BBfd366d9dEB9Cbe5d622089e845fdb"
        },
        "vault": "0xBA12222222228d8Ba445958a75a0704d566BF2C8",
        "gauge_factory": "0x4E7bBd911cf1EFa442BC1b2e9Ea01ffE785412EC",
        "veBAL": "0xC128a9954e6c874eA3d62ce62B468bA073093F25",
        "minter": "0x239e55F427D44C3cc793f49bFB507ebe76638a2b",
        "gauge_controller": "0xC128468b7Ce63eA702C1f104D55A2566b13D3ABD",
        "authorizer_adapter": "0x8F42aDBbA1B16EaAE3BB5754915E0D06059aDd75",
        "authorizer": "0xA331D84eC860Bf466b4CdCcFb4aC09a1B43F3aE6", #todo retire
        "Authorizer": "0xA331D84eC860Bf466b4CdCcFb4aC09a1B43F3aE6",
        "feeDistributor": "0xD3cf852898b21fc233251427c2DC93d3d604F3BB",
        "ProtocolFeesCollector": "0xce88686553686DA562CE7Cea497CE749DA109f9F",
        "ProtocolFeesWithdrawer": "0x5ef4c5352882b10893b70DbcaA0C000965bd23c5",
        "gauntletFeeSetter": "0xE4a8ed6c1D8d048bD29A00946BFcf2DB10E7923B",
        "maxi_gas_station": "0x2F1901f2A82fcC3Ee9010b809938816B3b06FA6A",
        "poolRecoveryHelper": "0x1b300C86980a5195bCF49bD419A068D98dC133Db",  #https://github.com/balancer-labs/balancer-v2-monorepo/blob/master/pkg/deployments/tasks/20221123-pool-recovery-helper/output/mainnet.json
    },
    "tokens": {
        "bb_a_usd": "0xa13a9247ea42d743238089903570127dda72fe44",
        "FARM": "0xa0246c9032bC3A600820415aE600c6388619A14D",
        "BADGER": "0x3472A5A71965499acd81997a54BBA8D852C6E53d",
        "DIGG": "0x798D1bE841a82a273720CE31c822C61a67a601C3",
        "USDT": "0xdAC17F958D2ee523a2206206994597C13D831ec7",
        "USDC": "0xA0b86991c6218b36c1d19D4a2e9Eb0cE3606eB48",
        "aUSDC": "0xBcca60bB61934080951369a648Fb03DF4F96263C",
        "aUSDT": "0x3Ed3B47Dd13EC9a98b44e6204A523E766B225811",
        "aFEI": "0x683923dB55Fead99A79Fa01A27EeC3cB19679cC3",
        "cUSDC": "0x39aa39c021dfbae8fac545936693ac917d5e7563",
        "cDAI": "0x5d3a536E4D6DbD6114cc1Ead35777bAB948E3643",
        "cETH": "0x4Ddc2D193948926D02f9B1fE9e1daa0718270ED5",
        "DUSD": "0x5BC25f649fc4e26069dDF4cF4010F9f706c23831",
        "alUSD": "0xBC6DA0FE9aD5f3b0d58160288917AA56653660E9",
        "DAI": "0x6B175474E89094C44Da98b954EedeAC495271d0F",
        "MIM": "0x99D8a9C45b2ecA8864373A26D1459e3Dff1e17F3",
        "FRAX": "0x853d955aCEf822Db058eb8505911ED77F175b99e",
        "aFRAX": "0xd4937682df3C8aEF4FE912A96A74121C0829E664",
        "FEI": "0x956F47F50A910163D8BF957Cf5846D573E7f87CA",
        "CRV": "0xD533a949740bb3306d119CC777fa900bA034cd52",
        "WBTC": "0x2260FAC5E5542a773Aa44fBCfeDf7C193bc2C599",
        "aWBTC": "0x9ff58f4fFB29fA2266Ab25e75e2A8b3503311656",
        "renBTC": "0xEB4C2781e4ebA804CE9a9803C67d0893436bB27D",
        "sBTC": "0xfE18be6b3Bd88A2D2A7f928d00292E7a9963CfC6",
        "WETH": "0xC02aaA39b223FE8D0A0e5C4F27eAD9083C756Cc2",
        "SUSHI": "0x6b3595068778dd592e39a122f4f5a5cf09c90fe2",
        "GTC": "0xDe30da39c46104798bB5aA3fe8B9e0e1F348163F",
        "xSUSHI": "0x8798249c2E607446EfB7Ad49eC89dD1865Ff4272",
        "COMP": "0xc00e94Cb662C3520282E6f5717214004A7f26888",
        "AAVE": "0x7Fc66500c84A76Ad7e9c93437bFc5Ac33E2DDaE9",
        "stkAAVE": "0x4da27a545c0c5B758a6BA100e3a049001de870f5",
        "SPELL": "0x090185f2135308bad17527004364ebcc2d37e5f6",
        "ALCX": "0xdbdb4d16eda451d0503b854cf79d55697f90c8df",
        "FXS": "0x3432b6a60d23ca0dfca7761b7ab56459d9c964d0",
        "CVX": "0x4e3FBD56CD56c3e72c1403e103b45Db9da5B9D2B",
        "cvxCRV": "0x62B9c7356A2Dc64a1969e19C23e4f579F9810Aa7",
        "EURS": "0xdB25f211AB05b1c97D595516F45794528a807ad8",
        "FTM": "0x4E15361FD6b4BB609Fa63C81A2be19d873717870",
        "BAL": "0xba100000625a3754423978a60c9317c58a424e3D",
        "LINK": "0x514910771AF9Ca656af840dff83E8264EcF986CA",
        "AURA": "0xC0c293ce456fF0ED870ADd98a0828Dd4d2903DBF",
        "AURABAL": "0x616e8BfA43F920657B3497DBf40D6b1A02D4608d",
        "ANGLE": "0x31429d1856aD1377A8A0079410B297e1a9e214c2",
        "ENS": "0xC18360217D8F7Ab5e7c516566761Ea12Ce7F9D72",
        "RETH": "0xae78736Cd615f374D3085123A210448E74Fc6393",
    },
    "helpers": {
        "balance_checker": "0xe92261c2D64C363109c36a754A87107142e61b72",
    },
    "compound": {
        "comptroller": "0x3d9819210A31b4961b30EF54bE2aeD79B9c9Cd3B",
    },
    "across": {
        "spoke_pool": "0x4D9079Bb4165aeb4084c526a32695dCfd2F77381"
    },
    "aave": {
        "incentives_controller": "0xd784927Ff2f95ba542BfC824c8a8a98F3495f6b5",
        "aave_lending_pool_v2": "0x7d2768dE32b0b80b7a3454c06BdAc94A69DDc7A9",
        "data_provider": "0x057835Ad21a177dbdd3090bB1CAE03EaCF78Fc6d",
        "price_oracle_v2": "0xA50ba011c48153De246E5192C8f9258A2ba79Ca9",
    },
    "cow": {
        "vault_relayer": "0xC92E8bdf79f0507f65a392b0ab4667716BFE0110",
        "settlement": "0x9008D19f58AAbD9eD0D60971565AA8510560ab41",
    },
    "convex": {
        "cvxCRV_rewards": "0x3Fe65692bfCD0e6CF84cB1E7d24108E434A7587e",
        "crv_depositor": "0x8014595F2AB54cD7c604B00E9fb932176fDc86Ae",
        "vlCvxExtraRewardDistribution": "0xDecc7d761496d30F30b92Bdf764fb8803c79360D",
        "booster": "0xF403C135812408BFbE8713b5A23a04b3D48AAE31",
        "claim_zap": "0x92Cf9E5e4D1Dfbf7dA0d2BB3e884a68416a65070",
        "vlCVX": "0xD18140b4B819b895A3dba5442F959fA44994AF50",
        "frax": {
            "booster": "0x569f5B842B5006eC17Be02B8b94510BA8e79FbCa",
            "pool_registry": "0x41a5881c17185383e19Df6FA4EC158a6F4851A69",
        },
    },
    "votium": {
        "bribe": "0x19BBC3463Dd8d07f55438014b021Fb457EBD4595",
        "multiMerkleStash": "0x378Ba9B73309bE80BF4C2c027aAD799766a7ED5A",
    },

    "uniswap": {
        "factoryV3": "0x1F98431c8aD98523631AE4a59f267346ea31F984",
        "NonfungiblePositionManager": "0xC36442b4a4522E871399CD717aBDD847Ab11FE88",
        "routerV2": "0x7a250d5630B4cF539739dF2C5dAcb4c659F2488D",
        "routerV3": "0xE592427A0AEce92De3Edee1F18E0157C05861564",
        "factoryV2": "0x5C69bEe701ef814a2B6a3EDD4B1652CB9cc5aA6f",
        "quoter": "0xb27308f9F90D607463bb33eA1BeBb41C27CE5AB6",
    },
    "sushiswap": {
        "routerV2": "0xd9e1cE17f2641f24aE83637ab66a2cca9C378B9F",
        "factoryV2": "0xC0AEe478e3658e2610c5F7A4A2E1777cE9e4f2Ac",
    },
    "curve": {
        "provider": "0x0000000022D53366457F9d5E68Ec105046FC4383",
        "factory": "0x0959158b6040D32d04c301A72CBFD6b39E21c9AE",
    },

    "hidden_hand": {
        "bribe_vault": "0x9DDb2da7Dd76612e0df237B89AF2CF4413733212",
        "tokenmak_briber": "0x7816b3D0935D668bCfc9A4aaB5a84EBc7fF320cf",
        "balancer_briber": "0x7Cdf753b45AB0729bcFe33DC12401E55d28308A9",
        "rewards_distributor": "0x0b139682D5C9Df3e735063f46Fb98c689540Cf3A",
        "aura_briber": "0x642c59937A62cf7dc92F70Fd78A13cEe0aa2Bd9c",
        "frax_briber": "0x123683885310851Ca29e83AE3FF3e2490D4420Cd",
    },
    "chainlink": {
        "feed_registry": "0x47Fb2585D2C56Fe188D0E6ec628a38b74fCeeeDf",
        "keeper_registry": "0x02777053d6764996e594c3E88AF1D58D5363a2e6",
        "keeper_registrar": "0xDb8e8e2ccb5C033938736aa89Fe4fa1eDfD15a1d",
    },
    "across_bridge": {
        "hub_pool": "0x6Bb9910c5529Cb3b32c4f0e13E8bC38F903b2534",
    },
    "maker": {
        "proxy_registry": "0x4678f0a6958e4D2Bc4F1BAF7Bc52E8F3564f3fE4",
    },
    "gnosis": {
        "sign_message_lib": "0xA65387F16B013cf2Af4605Ad8aA5ec25a2cbA3a2",
    },
    "aura": {
        "wrapper": "0x68655AD9852a99C87C0934c7290BB62CFa5D4123",
        "depositor": "0xeAd792B55340Aa20181A80d6a16db6A0ECd1b827",
        "aurabal_staking": "0xC47162863a12227E5c3B0860715F9cF721651C0c",
        "aurabal_rewards": "0x5e5ea2048475854a5702F5B8468A51Ba1296EFcC",
        "vlAURA": "0x3Fa73f1E5d8A792C80F426fc8F84FBF7Ce9bBCAC",
        "merkle_drop": "0x45EB1A004373b1D8457134A2C04a42d69D287724",
        "booster": "0x7818A1DA7BD1E64c199029E86Ba244a9798eEE10",
        "claim_zap": "0x623B83755a39B12161A63748f3f595A530917Ab2",
        "extra_rewards_distributor": "0xa3739b206097317c72ef416f0e75bb8f58fbd308",
        "gauge_migrator": "0x7954bcDce86e86BeE7b1dEff48c3a0b9BCCe578B",
    },
    "ens": {
        "registry": "0x00000000000C2E074eC69A0dFb2997BA6C7d2e1e",
        "public_resolver": "0x4976fb03C32e5B8cfe2b6cCB31c09Ba78EBaBa41",
    },
    "euler": {
        "euler": "0x27182842E098f60e3D576794A5bFFb0777E025d3",
        "euler_markets": "0x3520d5a913427E6F0D6A83E07ccD4A4da316e4d3",
    },
}

ADDRESSES_POLYGON = {
    "zero": "0x0000000000000000000000000000000000000000",
    "balancer": {
        "multisigs": {
            "lm": "0xc38c5f97B34E175FFd35407fc91a937300E33860",
            "dao": "0xeE071f4B516F69a1603dA393CdE8e76C40E5Be85",
            "fees": "0x7c68c42De679ffB0f16216154C996C354cF1161B",
            "feeManager": "0x7c68c42De679ffB0f16216154C996C354cF1161B",  ## fees is feeManager on Polygon
            "emergency": "0x3c58668054c299bE836a0bBB028Bee3aD4724846",
            "blabs_ops": "0xf9D6BdE5c2eef334AC88204CB2eEc07111DCBA97"
        },
        "authorizer": "0xA331D84eC860Bf466b4CdCcFb4aC09a1B43F3aE6",
        "Authorizer": "0xA331D84eC860Bf466b4CdCcFb4aC09a1B43F3aE6", #TODO retire
        "poolRecoveryHelper": "0x495F696430F4A51F7fcB98FbE68a9Cb7A07fB1bA",  #https://github.com/balancer-labs/balancer-v2-monorepo/blob/master/pkg/deployments/tasks/20221123-pool-recovery-helper/output/polygon.json

    },
    "tokens": {
        "USDC": "0x2791Bca1f2de4661ED88A30C99A7a9449Aa84174",
        "WMATIC": "0x0d500B1d8E8eF31E21C99d1Db9A6444d3ADf1270",
        "WETH": "0x7ceB23fD6bC0adD59E62ac25578270cFf1b9f619",
        "BAL": "0x9a71012B13CA4d3D0Cdc72A177DF3ef03b0E76A3",
        "WBTC": "0x1bfd67037b42cf73acf2047067bd4f2c47d9bfd6"

    },
    "across": {
        "spoke_pool": "0x69B5c72837769eF1e7C164Abc6515DcFf217F920"
    },
}

ADDRESSES_ARBITRUM = {
    "zero": "0x0000000000000000000000000000000000000000",
    "registry_v2": "0xdc602965F3e5f1e7BAf2446d5564b407d5113A06",
    "registryAccessControl": "0x6847a17C4AC30AFd24FDcb2422DA01207C480a79",
    "EmissionControl": "0x78418681f9ed228d627f785fb9607ed5175518fd",
    "wallets": {},
    "balancer": {
        "multisigs": {
            "lm": "0xc38c5f97B34E175FFd35407fc91a937300E33860",
            "dao": "0xaF23DC5983230E9eEAf93280e312e57539D098D0",
            "fees": "0x7c68c42De679ffB0f16216154C996C354cF1161B",
            "feeManager": "0x7c68c42De679ffB0f16216154C996C354cF1161B", # fees is feeManager on Arbitrum
            "emergency": "0xf404C5a0c02397f0908A3524fc5eb84e68Bbe60D",
            "blabs_ops": "0x56ebA8dcDcEC3161Dd220c4B4131c27aF201F892",

        },
        "Authorizer": "0xA331D84eC860Bf466b4CdCcFb4aC09a1B43F3aE6",
        "authorizer": "0xA331D84eC860Bf466b4CdCcFb4aC09a1B43F3aE6", # TODO retire
        "poolRecoveryHelper": "0xb5e56CC3d2e38e53b1166175C59e921A37cDC1E2"  #https://github.com/balancer-labs/balancer-v2-monorepo/blob/master/pkg/deployments/tasks/20221123-pool-recovery-helper/output/arbitrum.json
    },
    "tokens": {
        "BADGER": "0xBfa641051Ba0a0Ad1b0AcF549a89536A0D76472E",
        "WBTC": "0x2f2a2543b76a4166549f7aab2e75bef0aefc5b0f",
        "USDC": "0xFF970A61A04b1cA14834A43f5dE4533eBDDB5CC8",
        "CRV": "0x11cdb42b0eb46d95f990bedd4695a6e3fa034978",
        "SUSHI": "0xd4d42f0b6def4ce0383636770ef773390d85c61a",
        "renBTC": "0xdbf31df14b66535af65aac99c32e9ea844e14501",
        "WETH": "0x82af49447d8a07e3bd95bd0d56f35241523fbab1",
        "USDT": "0xFd086bC7CD5C481DCC9C85ebE478A1C0b69FCbb9",
    },
    "coingecko_tokens": {
        "badger-dao": "0xbfa641051ba0a0ad1b0acf549a89536a0d76472e",
        "wrapped-bitcoin": "0x2f2a2543b76a4166549f7aab2e75bef0aefc5b0f",
        "curve-dao-token": "0x11cdb42b0eb46d95f990bedd4695a6e3fa034978",
        "sushi": "0xd4d42f0b6def4ce0383636770ef773390d85c61a",
        "renbtc": "0xdbf31df14b66535af65aac99c32e9ea844e14501",
        "weth": "0x82af49447d8a07e3bd95bd0d56f35241523fbab1",
        "usdx": "0xFd086bC7CD5C481DCC9C85ebE478A1C0b69FCbb9",
    },
    "across": {
        "spoke_pool": "0xB88690461dDbaB6f04Dfad7df66B7725942FEb9C"
    },
    "sushi": {"router": "0x1b02dA8Cb0d097eB8D57A175b88c7D8b47997506"},
    "swapr": {"router": "0x530476d5583724A89c8841eB6Da76E7Af4C0F17E"},
    "arbitrum_node": "0x00000000000000000000000000000000000000C8",
    "arbitrum_gateway_router": "0x5288c571Fd7aD117beA99bF60FE0846C4E84F933",
}

ADDRESSES_OPTIMISM = {
    "zero": "0x0000000000000000000000000000000000000000",
    "balancer": {
        "multisigs": {
            "lm": "0x09Df1626110803C7b3b07085Ef1E053494155089",
            "dao": "0x043f9687842771b3dF8852c1E9801DCAeED3f6bc",
            "fees": "0x09Df1626110803C7b3b07085Ef1E053494155089",  ## fees is LM on Optimism
            "feeManager": "0x09Df1626110803C7b3b07085Ef1E053494155089",  ## fees is LM on Optimism
            "emergency": "0xd4c87b33afcE39F1E3F4aF1ce8fFFF7241d9128B",
            "blabs_ops": "0xFB2ac3989B6AD0e043a8958004484d6BAAb2c6Ab"

        },
        "authorizer": "0xA331D84eC860Bf466b4CdCcFb4aC09a1B43F3aE6",
        "Authorizer": "0xA331D84eC860Bf466b4CdCcFb4aC09a1B43F3aE6", # TODO retire


        "poolRecoveryHelper": "0x26743984e3357eFC59f2fd6C1aFDC310335a61c9" # https://github.com/balancer-labs/balancer-v2-monorepo/blob/master/pkg/deployments/tasks/20221123-pool-recovery-helper/output/optimism.json
    },
    "tokens": {},
}
ADDRESSES_GOERLI = {
    "zero": "0x0000000000000000000000000000000000000000",
    # the wallets listed here are looped over by scout and checked for all treasury tokens
    "balancer": {
        "signers": {
            "maxis": {
                "solarcurve": "0x512fce9B07Ce64590849115EE6B32fd40eC0f5F3",
                "zendragon": "0x7c2eA10D3e5922ba3bBBafa39Dc0677353D2AF17",
                "zekraken": "0xafFC70b81D54F229A5F50ec07e2c76D2AAAD07Ae",
                "mikeb": "0xc4591c41e01a7a654B5427f39Bbd1dEe5bD45D1D",
                "xeonus": "0x7019Be4E4eB74cA5F61224FeAf687d2b43998516",
                "danko": "0x200550cAD164E8e0Cb544A9c7Dc5c833122C1438",
                "tritium": "0xcf4fF1e03830D692F52EB094c52A5A6A2181Ab3F"
            },
        },
        "multisigs": {
            "maxi_ops": "0x040E995520F92F96142d1a76c16D4af21A2eFDE7",
            "blab_ops": ZERO_ADDRESS
        }
    },
    "chainlink": {
        "feed_registry": "0x47Fb2585D2C56Fe188D0E6ec628a38b74fCeeeDf",
        "keeper_registry": "0xE16Df59B887e3Caa439E0b29B42bA2e7976FD8b2",
        "keeper_registrar": "0x57A4a13b35d25EE78e084168aBaC5ad360252467",
    },
    "tokens": {
        "LINK": "0x326C977E6efc84E512bB9C30f76E30c160eD06FB"
    }
}

ADDRESSES_GNOSIS = {
    "zero": "0x0000000000000000000000000000000000000000",
    "balancer": dict(monorepo_addys_by_chain("gnosis"))
}
ADDRESSES_GNOSIS["balancer"]["multisigs"] = dict({
    "emergency": "0xd6110A7756080a4e3BCF4e7EBBCA8E8aDFBC9962",
    "dao": "0x2a5AEcE0bb9EfFD7608213AE1745873385515c18",
    # All maxi operations concentrated into 1 multisig
    "fees": "0x14969B55a675d13a1700F71A37511bc22D90155a",
    "feeManager": "0x14969B55a675d13a1700F71A37511bc22D90155a",
<<<<<<< HEAD
=======
    "lm": "0x14969B55a675d13a1700F71A37511bc22D90155a",
>>>>>>> b015ba86
    "blabs_ops": "0x955556b002d05c7B31a9394c10897c1DA19eAEab"
})

OTHER_STUFF = {
    "ETH": {
        "chainlink_upkeeps": {
            "maxi_gas_station": "62602467182204477380138952081172885895406053754821061796893606503759482417757"
        }
    }
}


def checksum_address_dict(addresses):
    """
    convert addresses to their checksum variant taken from a (nested) dict
    """
    checksummed = {}
    for k, v in addresses.items():
        if isinstance(v, str):
            checksummed[k] = Web3.toChecksumAddress(v)
        elif isinstance(v, dict):
            checksummed[k] = checksum_address_dict(v)
        else:
            print(k, v, "formatted incorrectly")
    return checksummed


with open("helpers/chaindata.json") as chaindata:
    chain_ids = json.load(chaindata)

registry = DotMap(
    {
        "eth": checksum_address_dict(ADDRESSES_ETH),
        "poly": checksum_address_dict(ADDRESSES_POLYGON),
        "arbitrum": checksum_address_dict(ADDRESSES_ARBITRUM),
        "op": checksum_address_dict(ADDRESSES_OPTIMISM),
        "gnosis": checksum_address_dict(ADDRESSES_GNOSIS),
        "goerli": checksum_address_dict(ADDRESSES_GOERLI)
    }
)




def monorepo_names_by_address(chain_name):
    r = get_registry_by_chain_id(MANAGED_CHAINS[chain_name])  # todo adapt to handle given chain
    monorepo_names = {}
    response = requests.get(
        f"https://raw.githubusercontent.com/balancer-labs/balancer-v2-monorepo/master/pkg/deployments/addresses/{chain_name}.json")
    data = response.json()
    for address, info in data.items():
        monorepo_names[address] = info["name"]
    for name, address in r.balancer.multisigs.items():
        monorepo_names[address] = name
    if chain_name == "mainnet":
        monorepo_names[ADDRESSES_ETH["balancer"]["gauntletFeeSetter"]] = "gauntletFeeSetter"  # TODO this is ugly clean it up
    return monorepo_names

def monorepo_addresses_by_name(chain_name):
    monorepo_addresses = {}
    for address, name in monorepo_names_by_address(chain_name).items():
        monorepo_addresses[name] = address
    return monorepo_addresses

def flat_callers_by_chain(chain_name):
    reg = get_registry_by_chain_id(MANAGED_CHAINS[chain_name])
    # Build a list of callers out of the multisigs and the other balancer addresses
    callers = dict(reg.balancer.multisigs)
    for name, value in reg.balancer.items():
        if type(value) is str:
            if name in callers.keys():
                print(
                    f"WARNING: Collision between {name}:{value} which is already in the list with value {callers[name]}")
            callers[name] = value
    if chain_name == "mainnet":
        callers["gauntletFeeSetter"] = ADDRESSES_ETH["balancer"]["gauntletFeeSetter"] # TODO this is ugly clean it up
    return callers


def get_registry_by_chain_id(chain_id):
    if chain_id == 1:
        return registry.eth
    elif chain_id == 137:
        return registry.poly
    elif chain_id == 56:
        return registry.bsc
    elif chain_id == 42161:
        return registry.arbitrum
    elif chain_id == 250:
        return registry.ftm
    elif chain_id == 10:
        return registry.op
    elif chain_id == 42:
        return registry.kovan
    elif chain_id == 5:
        return registry.goerli
    elif chain_id == 100:
        return registry.gnosis


def get_registry():
    if chain.id == 1:
        return registry.eth
    elif chain.id == 137:
        return registry.poly
    elif chain.id == 56:
        return registry.bsc
    elif chain.id == 42161:
        return registry.arbitrum
    elif chain.id == 250:
        return registry.ftm
    elif chain.id == 10:
        return registry.op
    elif chain.id == 42:
        return registry.kovan
    elif chain.id == 5:
        return registry.goerli
    elif chain.id == 100:
        return registry.gnosis


r = get_registry()

# flatten nested dicts and invert the resulting key <-> value
# this allows for reversed lookup of an address
df = pd.json_normalize(registry, sep="_")
reverse = df.T.reset_index().set_index(0)["index"].to_dict()<|MERGE_RESOLUTION|>--- conflicted
+++ resolved
@@ -20,7 +20,6 @@
     for address, info in data.items():
         monorepo_addresses[info["name"]] = address
     return monorepo_addresses
-
 
 
 ZERO_ADDRESS = "0x0000000000000000000000000000000000000000"
@@ -313,8 +312,6 @@
         },
         "authorizer": "0xA331D84eC860Bf466b4CdCcFb4aC09a1B43F3aE6",
         "Authorizer": "0xA331D84eC860Bf466b4CdCcFb4aC09a1B43F3aE6", # TODO retire
-
-
         "poolRecoveryHelper": "0x26743984e3357eFC59f2fd6C1aFDC310335a61c9" # https://github.com/balancer-labs/balancer-v2-monorepo/blob/master/pkg/deployments/tasks/20221123-pool-recovery-helper/output/optimism.json
     },
     "tokens": {},
@@ -359,10 +356,7 @@
     # All maxi operations concentrated into 1 multisig
     "fees": "0x14969B55a675d13a1700F71A37511bc22D90155a",
     "feeManager": "0x14969B55a675d13a1700F71A37511bc22D90155a",
-<<<<<<< HEAD
-=======
     "lm": "0x14969B55a675d13a1700F71A37511bc22D90155a",
->>>>>>> b015ba86
     "blabs_ops": "0x955556b002d05c7B31a9394c10897c1DA19eAEab"
 })
 
