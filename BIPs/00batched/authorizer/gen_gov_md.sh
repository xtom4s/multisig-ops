#!/bin/bash
### This generates a governance MD from template based on the following environment variables


#BIP_NUMBER = The BIP number for the governance
#PR_NUMBER = The PR number for the governance
date=$(date '+%Y-%m-%d')
BIP_DIR="../../BIP-$BIP_NUMBER"

echo "Creating $BIP_DIR and moving generated files into place."
mkdir $BIP_DIR
mv ${date}.json ${BIP_DIR}/inputs.json
mv ${date}_address_sorted.md ${BIP_DIR}/result_address_sorted.md
mv ${date}_deployment_sorted.md ${BIP_DIR}/result_deloyment_sorted.md
mv ${date}_function_descriptions.md ${BIP_DIR}/function_descriptions.md

## move chain jsons
mkdir chains
for file in ${date}_*.json; do
  mv $file `echo $file | sed s/${date}_/chains\\\//`
done
mv chains/* $BIP_DIR
rm -r chains

## Build basic governance MD

TABLE=${BIP_DIR}/results_address_sorted.md

echo "Building governance forum md file.  Note you will need to review and update the top sections to talk a bit about the change and it's reasons."
sed "s/XXX/$BIP_NUMBER/g" governance_template.md > .working.md
sed "s/YYY/$PR_NUMBER/g" .working.md > .working1.md
<<<<<<< HEAD
sed "/ADDRESS_SORTED_MD_TABLE/r $TABLE" .working1.md | sed 's/ADDRESS_SORTED_MD_TABLE//' > ${BIP_DIR}/BIP-${BIP_NUMBER}.md
rm .working*.md
=======
sed "/ADDRESS_SORTED_MD_TABLE/r $TABLE" .working1.md | sed 's/ADDRESS_SORTED_MD_TABLE//' > ${BIP_DIR}/${BIP_NUMBER}.md
git rm .working*.md
git add $BIP_DIR/*
git commit -m "Setting up Payload Directory."
git push origin
>>>>>>> 7be97a2b
<|MERGE_RESOLUTION|>--- conflicted
+++ resolved
@@ -29,13 +29,8 @@
 echo "Building governance forum md file.  Note you will need to review and update the top sections to talk a bit about the change and it's reasons."
 sed "s/XXX/$BIP_NUMBER/g" governance_template.md > .working.md
 sed "s/YYY/$PR_NUMBER/g" .working.md > .working1.md
-<<<<<<< HEAD
-sed "/ADDRESS_SORTED_MD_TABLE/r $TABLE" .working1.md | sed 's/ADDRESS_SORTED_MD_TABLE//' > ${BIP_DIR}/BIP-${BIP_NUMBER}.md
-rm .working*.md
-=======
 sed "/ADDRESS_SORTED_MD_TABLE/r $TABLE" .working1.md | sed 's/ADDRESS_SORTED_MD_TABLE//' > ${BIP_DIR}/${BIP_NUMBER}.md
 git rm .working*.md
 git add $BIP_DIR/*
 git commit -m "Setting up Payload Directory."
-git push origin
->>>>>>> 7be97a2b
+git push origin