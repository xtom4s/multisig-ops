--- conflicted
+++ resolved
@@ -109,8 +109,6 @@
         "payable": true
       },
       "contractInputsValues": {
-<<<<<<< HEAD
-=======
         "target": "0x36365dA262dB3965Ba2E1C4411409Bf22508e0A1",
         "data": "0xab8f0945"
       }
@@ -128,7 +126,6 @@
         "payable": true
       },
       "contractInputsValues": {
->>>>>>> f39c1c1b
         "target": "0xe9866B9dc2c1213433f614CbB22EdAA0FAFF9a66",
         "data": "0xab8f0945"
       }
