--- conflicted
+++ resolved
@@ -120,11 +120,7 @@
         chain_name = AddrBook.chain_names_by_id[chain_id]
         book = AddrBook(chain_name)
         multisig = book.reversebook.get(web3.Web3.toChecksumAddress(address), "!NOT FOUND")
-<<<<<<< HEAD
-        file_report += f"MERGED PAYLOAD: Chain:{chain_name}({chain_id}), Multisig: {multisig}({address})"
-=======
         file_report += f"MERGED PAYLOAD: Chain:{chain_name} ({chain_id}), Multisig: {multisig} ({address})\n"
->>>>>>> 71ce3a0d
     # Format chains and remove "-main" from suffix of chain name
     chains = set(
         map(
